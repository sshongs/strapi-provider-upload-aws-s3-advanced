"use strict";

const {
  S3Client,
  PutObjectCommand,
  DeleteObjectCommand,
} = require("@aws-sdk/client-s3");

module.exports = {
  init(config) {
    const S3 = new S3Client({
      credentials: {
        accessKeyId: config.accessKeyId,
        secretAccessKey: config.secretAccessKey,
      },
      region: config.region,
      ...config,
    });
<<<<<<< HEAD
    return {
      async upload(file, customParams = {}) {
        let prefix = config.prefix || "";
        prefix = prefix.trim() === "/" ? "" : prefix.trim(); // prefix only if not root
        const path = file.path ? `${file.path}/` : "";
        const objectPath = `${prefix}${path}${file.hash}${file.ext}`;
        const uploadParams = {
          Bucket: config.params.bucket,
          Key: objectPath,
          Body: Buffer.from(file.buffer, "binary"),
          // TODO(fix): this currently breaks uploads
          // ACL: 'public-read',
          ContentType: file.mime,
          ...customParams,
        };
        try {
          // upload file on S3 bucket
          await S3.send(new PutObjectCommand(uploadParams));
          // set the bucket file url
          if (config.baseUrl === undefined) {
            // if no baseUrl provided, use the endpoint returned from S3
            const ep = await S3.config.endpoint();
            file.url = `https://${config.params.bucket}.${ep.hostname}/${objectPath}`;
          } else {
            file.url = `${config.baseUrl}/${objectPath}`;
          }
        } catch (err) {
          console.error("error uploading object to s3", objectPath);
          console.error(err);
          throw err;
=======
    const upload = async (file, customParams = {}) => {
      let prefix = config.prefix || "";
      prefix = prefix.trim() === "/" ? "" : prefix.trim(); // prefix only if not root
      const path = file.path ? `${file.path}/` : "";
      const objectPath = `${prefix}${path}${file.hash}${file.ext}`;
      const uploadParams = {
        Bucket: config.params.bucket,
        Key: objectPath,
        Body: file.stream || Buffer.from(file.buffer, "binary"),
        // TODO(fix): this currently breaks uploads
        // ACL: 'public-read',
        ContentType: file.mime,
        ...customParams,
      };
      try {
        // upload file on S3 bucket
        await S3.send(new PutObjectCommand(uploadParams));
        // set the bucket file url
        if (config.baseUrl) {
          file.url = `${config.baseUrl}/${objectPath}`;
        } else {
          // if no baseUrl provided, use the endpoint returned from S3
          const ep = await S3.config.endpoint();
          file.url = `https://${config.params.bucket}.${ep.hostname}/${objectPath}`;
>>>>>>> 0765541d
        }
      } catch (err) {
        console.error("error uploading object to s3", objectPath);
        console.error(err);
        throw err;
      }
    }
    return {
      uploadStream(file, customParams = {}) {
        return upload(file, customParams);
      },
      upload(file, customParams = {}) {
        return upload(file, customParams);
      },
      // delete file in S3 bucket
      async delete(file, customParams = {}) {
        let prefix = config.prefix || "";
        prefix = prefix.trim() === "/" ? "" : prefix.trim(); // prefix only if not root
        const path = file.path ? `${file.path}/` : "";
        try {
          await S3.send(
            new DeleteObjectCommand({
              Bucket: config.params.bucket,
              Key: `${prefix}${path}${file.hash}${file.ext}`,
              ...customParams,
            })
          );
        } catch (err) {
          console.error("error deleting object", path);
          console.error(err);
          throw err;
        }
      },
    };
  },
};<|MERGE_RESOLUTION|>--- conflicted
+++ resolved
@@ -16,38 +16,6 @@
       region: config.region,
       ...config,
     });
-<<<<<<< HEAD
-    return {
-      async upload(file, customParams = {}) {
-        let prefix = config.prefix || "";
-        prefix = prefix.trim() === "/" ? "" : prefix.trim(); // prefix only if not root
-        const path = file.path ? `${file.path}/` : "";
-        const objectPath = `${prefix}${path}${file.hash}${file.ext}`;
-        const uploadParams = {
-          Bucket: config.params.bucket,
-          Key: objectPath,
-          Body: Buffer.from(file.buffer, "binary"),
-          // TODO(fix): this currently breaks uploads
-          // ACL: 'public-read',
-          ContentType: file.mime,
-          ...customParams,
-        };
-        try {
-          // upload file on S3 bucket
-          await S3.send(new PutObjectCommand(uploadParams));
-          // set the bucket file url
-          if (config.baseUrl === undefined) {
-            // if no baseUrl provided, use the endpoint returned from S3
-            const ep = await S3.config.endpoint();
-            file.url = `https://${config.params.bucket}.${ep.hostname}/${objectPath}`;
-          } else {
-            file.url = `${config.baseUrl}/${objectPath}`;
-          }
-        } catch (err) {
-          console.error("error uploading object to s3", objectPath);
-          console.error(err);
-          throw err;
-=======
     const upload = async (file, customParams = {}) => {
       let prefix = config.prefix || "";
       prefix = prefix.trim() === "/" ? "" : prefix.trim(); // prefix only if not root
@@ -66,13 +34,12 @@
         // upload file on S3 bucket
         await S3.send(new PutObjectCommand(uploadParams));
         // set the bucket file url
-        if (config.baseUrl) {
-          file.url = `${config.baseUrl}/${objectPath}`;
-        } else {
+        if (config.baseUrl === undefined) {
           // if no baseUrl provided, use the endpoint returned from S3
           const ep = await S3.config.endpoint();
           file.url = `https://${config.params.bucket}.${ep.hostname}/${objectPath}`;
->>>>>>> 0765541d
+        } else {
+          file.url = `${config.baseUrl}/${objectPath}`;
         }
       } catch (err) {
         console.error("error uploading object to s3", objectPath);
